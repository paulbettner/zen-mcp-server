"""Model provider registry for managing available providers."""

import logging
import os
from typing import TYPE_CHECKING, Optional

from .base import ModelProvider, ProviderType

if TYPE_CHECKING:
    from tools.models import ToolModelCategory


class ModelProviderRegistry:
    """Registry for managing model providers."""

    _instance = None

    # Provider priority order for model selection
    # Native APIs first, then custom endpoints, then catch-all providers
    PROVIDER_PRIORITY_ORDER = [
        ProviderType.GOOGLE,  # Direct Gemini access
        ProviderType.OPENAI,  # Direct OpenAI access
        ProviderType.XAI,  # Direct X.AI GROK access
        ProviderType.DIAL,  # DIAL unified API access
        ProviderType.CUSTOM,  # Local/self-hosted models
        ProviderType.OPENROUTER,  # Catch-all for cloud models
    ]

    def __new__(cls):
        """Singleton pattern for registry."""
        if cls._instance is None:
            logging.debug("REGISTRY: Creating new registry instance")
            cls._instance = super().__new__(cls)
            # Initialize instance dictionaries on first creation
            cls._instance._providers = {}
            cls._instance._initialized_providers = {}
            logging.debug(f"REGISTRY: Created instance {cls._instance}")
        return cls._instance

    @classmethod
    def register_provider(cls, provider_type: ProviderType, provider_class: type[ModelProvider]) -> None:
        """Register a new provider class.

        Args:
            provider_type: Type of the provider (e.g., ProviderType.GOOGLE)
            provider_class: Class that implements ModelProvider interface
        """
        instance = cls()
        instance._providers[provider_type] = provider_class

    @classmethod
    def get_provider(cls, provider_type: ProviderType, force_new: bool = False) -> Optional[ModelProvider]:
        """Get an initialized provider instance.

        Args:
            provider_type: Type of provider to get
            force_new: Force creation of new instance instead of using cached

        Returns:
            Initialized ModelProvider instance or None if not available
        """
        instance = cls()

        # Return cached instance if available and not forcing new
        if not force_new and provider_type in instance._initialized_providers:
            return instance._initialized_providers[provider_type]

        # Check if provider class is registered
        if provider_type not in instance._providers:
            return None

        # Get API key from environment
        api_key = cls._get_api_key_for_provider(provider_type)

        # Get provider class or factory function
        provider_class = instance._providers[provider_type]

        # For custom providers, handle special initialization requirements
        if provider_type == ProviderType.CUSTOM:
            # Check if it's a factory function (callable but not a class)
            if callable(provider_class) and not isinstance(provider_class, type):
                # Factory function - call it with api_key parameter
                provider = provider_class(api_key=api_key)
            else:
                # Regular class - need to handle URL requirement
                custom_url = os.getenv("CUSTOM_API_URL", "")
                if not custom_url:
                    if api_key:  # Key is set but URL is missing
                        logging.warning("CUSTOM_API_KEY set but CUSTOM_API_URL missing – skipping Custom provider")
                    return None
                # Use empty string as API key for custom providers that don't need auth (e.g., Ollama)
                # This allows the provider to be created even without CUSTOM_API_KEY being set
                api_key = api_key or ""
                # Initialize custom provider with both API key and base URL
                provider = provider_class(api_key=api_key, base_url=custom_url)
        else:
            if not api_key:
                return None
            # Initialize non-custom provider with just API key
            provider = provider_class(api_key=api_key)

        # Cache the instance
        instance._initialized_providers[provider_type] = provider

        return provider

    @classmethod
    def get_provider_for_model(cls, model_name: str) -> Optional[ModelProvider]:
        """Get provider instance for a specific model name.

        Provider priority order:
        1. Native APIs (GOOGLE, OPENAI) - Most direct and efficient
        2. CUSTOM - For local/private models with specific endpoints
        3. OPENROUTER - Catch-all for cloud models via unified API

        Args:
            model_name: Name of the model (e.g., "gemini-2.5-flash", "gpt5")

        Returns:
            ModelProvider instance that supports this model
        """
        logging.debug(f"get_provider_for_model called with model_name='{model_name}'")

        # Check providers in priority order
        instance = cls()
        logging.debug(f"Registry instance: {instance}")
        logging.debug(f"Available providers in registry: {list(instance._providers.keys())}")

        for provider_type in cls.PROVIDER_PRIORITY_ORDER:
            if provider_type in instance._providers:
                logging.debug(f"Found {provider_type} in registry")
                # Get or create provider instance
                provider = cls.get_provider(provider_type)
                if provider and provider.validate_model_name(model_name):
                    logging.debug(f"{provider_type} validates model {model_name}")
                    return provider
                else:
                    logging.debug(f"{provider_type} does not validate model {model_name}")
            else:
                logging.debug(f"{provider_type} not found in registry")

        logging.debug(f"No provider found for model {model_name}")
        return None

    @classmethod
    def get_available_providers(cls) -> list[ProviderType]:
        """Get list of registered provider types."""
        instance = cls()
        return list(instance._providers.keys())

    @classmethod
    def get_available_models(cls, respect_restrictions: bool = True) -> dict[str, ProviderType]:
        """Get mapping of all available models to their providers.

        Args:
            respect_restrictions: If True, filter out models not allowed by restrictions

        Returns:
            Dict mapping model names to provider types
        """
        # Import here to avoid circular imports
        from utils.model_restrictions import get_restriction_service

        restriction_service = get_restriction_service() if respect_restrictions else None
        models: dict[str, ProviderType] = {}
        instance = cls()

        for provider_type in instance._providers:
            provider = cls.get_provider(provider_type)
            if not provider:
                continue

            try:
                available = provider.list_models(respect_restrictions=respect_restrictions)
            except NotImplementedError:
                logging.warning("Provider %s does not implement list_models", provider_type)
                continue

            for model_name in available:
                # =====================================================================================
                # CRITICAL: Prevent double restriction filtering (Fixed Issue #98)
                # =====================================================================================
                # Previously, both the provider AND registry applied restrictions, causing
                # double-filtering that resulted in "no models available" errors.
                #
                # Logic: If respect_restrictions=True, provider already filtered models,
                # so registry should NOT filter them again.
                # TEST COVERAGE: tests/test_provider_routing_bugs.py::TestOpenRouterAliasRestrictions
                # =====================================================================================
                if (
                    restriction_service
                    and not respect_restrictions  # Only filter if provider didn't already filter
                    and not restriction_service.is_allowed(provider_type, model_name)
                ):
                    logging.debug("Model %s filtered by restrictions", model_name)
                    continue
                models[model_name] = provider_type

        return models

    @classmethod
    def get_available_model_names(cls, provider_type: Optional[ProviderType] = None) -> list[str]:
        """Get list of available model names, optionally filtered by provider.

        This respects model restrictions automatically.

        Args:
            provider_type: Optional provider to filter by

        Returns:
            List of available model names
        """
        available_models = cls.get_available_models(respect_restrictions=True)

        if provider_type:
            # Filter by specific provider
            return [name for name, ptype in available_models.items() if ptype == provider_type]
        else:
            # Return all available models
            return list(available_models.keys())

    @classmethod
    def _get_api_key_for_provider(cls, provider_type: ProviderType) -> Optional[str]:
        """Get API key for a provider from environment variables.

        Args:
            provider_type: Provider type to get API key for

        Returns:
            API key string or None if not found
        """
        key_mapping = {
            ProviderType.GOOGLE: "GEMINI_API_KEY",
            ProviderType.OPENAI: "OPENAI_API_KEY",
            ProviderType.XAI: "XAI_API_KEY",
            ProviderType.OPENROUTER: "OPENROUTER_API_KEY",
            ProviderType.CUSTOM: "CUSTOM_API_KEY",  # Can be empty for providers that don't need auth
            ProviderType.DIAL: "DIAL_API_KEY",
        }

        env_var = key_mapping.get(provider_type)
        if not env_var:
            return None

        return os.getenv(env_var)

    @classmethod
    def _get_allowed_models_for_provider(cls, provider: ModelProvider, provider_type: ProviderType) -> list[str]:
        """Get a list of allowed canonical model names for a given provider.

        Args:
            provider: The provider instance to get models for
            provider_type: The provider type for restriction checking

        Returns:
            List of model names that are both supported and allowed
        """
        from utils.model_restrictions import get_restriction_service

        restriction_service = get_restriction_service()

        allowed_models = []

        # Get the provider's supported models
        try:
            # Use list_models to get all supported models (handles both regular and custom providers)
            supported_models = provider.list_models(respect_restrictions=False)
        except (NotImplementedError, AttributeError):
            # Fallback to SUPPORTED_MODELS if list_models not implemented
            try:
                supported_models = list(provider.SUPPORTED_MODELS.keys())
            except AttributeError:
                supported_models = []

        # Filter by restrictions
        for model_name in supported_models:
            if restriction_service.is_allowed(provider_type, model_name):
                allowed_models.append(model_name)

        return allowed_models

    @classmethod
    def get_preferred_fallback_model(cls, tool_category: Optional["ToolModelCategory"] = None) -> str:
        """Get the preferred fallback model based on provider priority and tool category.

        This method orchestrates model selection by:
        1. Getting allowed models for each provider (respecting restrictions)
        2. Asking providers for their preference from the allowed list
        3. Falling back to first available model if no preference given

        Args:
            tool_category: Optional category to influence model selection

        Returns:
            Model name string for fallback use
        """
        from tools.models import ToolModelCategory

<<<<<<< HEAD
        # Get available models respecting restrictions
        available_models = cls.get_available_models(respect_restrictions=True)

        # Group by provider
        openai_models = [m for m, p in available_models.items() if p == ProviderType.OPENAI]
        gemini_models = [m for m, p in available_models.items() if p == ProviderType.GOOGLE]
        xai_models = [m for m, p in available_models.items() if p == ProviderType.XAI]
        openrouter_models = [m for m, p in available_models.items() if p == ProviderType.OPENROUTER]
        custom_models = [m for m, p in available_models.items() if p == ProviderType.CUSTOM]

        openai_available = bool(openai_models)
        gemini_available = bool(gemini_models)
        xai_available = bool(xai_models)
        openrouter_available = bool(openrouter_models)
        custom_available = bool(custom_models)

        if tool_category == ToolModelCategory.EXTENDED_REASONING:
            # Prefer thinking-capable models for deep reasoning tools
            if openai_available and "o3" in openai_models:
                return "o3"  # O3 for deep reasoning
            elif openai_available and openai_models:
                # Fall back to any available OpenAI model
                return openai_models[0]
            elif xai_available and "grok-3" in xai_models:
                return "grok-3"  # GROK-3 for deep reasoning
            elif xai_available and xai_models:
                # Fall back to any available XAI model
                return xai_models[0]
            elif gemini_available and any("pro" in m for m in gemini_models):
                # Find the pro model (handles full names)
                return next(m for m in gemini_models if "pro" in m)
            elif gemini_available and gemini_models:
                # Fall back to any available Gemini model
                return gemini_models[0]
            elif openrouter_available:
                # Try to find thinking-capable model from openrouter
                thinking_model = cls._find_extended_thinking_model()
                if thinking_model:
                    return thinking_model
                # Fallback to first available OpenRouter model
                return openrouter_models[0]
            elif custom_available:
                # Fallback to custom models when available
                return custom_models[0]
            else:
                # Fallback to pro if nothing found
                return "gemini-2.5-pro"

        elif tool_category == ToolModelCategory.FAST_RESPONSE:
            # Prefer fast, cost-efficient models
            if openai_available and "o4-mini" in openai_models:
                return "o4-mini"  # Latest, fast and efficient
            elif openai_available and "o3-mini" in openai_models:
                return "o3-mini"  # Second choice
            elif openai_available and openai_models:
                # Fall back to any available OpenAI model
                return openai_models[0]
            elif xai_available and "grok-3-fast" in xai_models:
                return "grok-3-fast"  # GROK-3 Fast for speed
            elif xai_available and xai_models:
                # Fall back to any available XAI model
                return xai_models[0]
            elif gemini_available and any("pro" in m for m in gemini_models):
                # Find the pro model (handles full names)
                pro_models = [m for m in gemini_models if "pro" in m]
                return pro_models[0]
            elif gemini_available and gemini_models:
                # Fall back to any available Gemini model
                return gemini_models[0]
            elif openrouter_available:
                # Fallback to first available OpenRouter model
                return openrouter_models[0]
            elif custom_available:
                # Fallback to custom models when available
                return custom_models[0]
            else:
                # Default to pro if available, otherwise first available model
                if available_models:
                    return list(available_models.keys())[0]
                return "gemini-2.5-pro"  # Fallback to allowed model

        # BALANCED or no category specified - use existing balanced logic
        if openai_available and "o4-mini" in openai_models:
            return "o4-mini"  # Latest balanced performance/cost
        elif openai_available and "o3-mini" in openai_models:
            return "o3-mini"  # Second choice
        elif openai_available and openai_models:
            return openai_models[0]
        elif xai_available and "grok-3" in xai_models:
            return "grok-3"  # GROK-3 as balanced choice
        elif xai_available and xai_models:
            return xai_models[0]
        elif gemini_available and any("pro" in m for m in gemini_models):
            # Use pro model when available
            pro_models = [m for m in gemini_models if "pro" in m]
            return pro_models[0]
        elif gemini_available and gemini_models:
            return gemini_models[0]
        elif openrouter_available:
            return openrouter_models[0]
        elif custom_available:
            # Fallback to custom models when available
            return custom_models[0]
        else:
            # No models available due to restrictions - check if any providers exist
            if not available_models:
                # This might happen if all models are restricted
                logging.warning("No models available due to restrictions")
                # Return an allowed model as fallback
                return "gemini-2.5-pro"
            # Return first available model
            return list(available_models.keys())[0]
=======
        effective_category = tool_category or ToolModelCategory.BALANCED
        first_available_model = None
>>>>>>> e29deb23

        # Ask each provider for their preference in priority order
        for provider_type in cls.PROVIDER_PRIORITY_ORDER:
            provider = cls.get_provider(provider_type)
            if provider:
                # 1. Registry filters the models first
                allowed_models = cls._get_allowed_models_for_provider(provider, provider_type)

                if not allowed_models:
                    continue

                # 2. Keep track of the first available model as fallback
                if not first_available_model:
                    first_available_model = sorted(allowed_models)[0]

                # 3. Ask provider to pick from allowed list
                preferred_model = provider.get_preferred_model(effective_category, allowed_models)

                if preferred_model:
                    logging.debug(
                        f"Provider {provider_type.value} selected '{preferred_model}' for category '{effective_category.value}'"
                    )
                    return preferred_model

        # If no provider returned a preference, use first available model
        if first_available_model:
            logging.debug(f"No provider preference, using first available: {first_available_model}")
            return first_available_model

        # Ultimate fallback if no providers have models
        logging.warning("No models available from any provider, using default fallback")
        return "gemini-2.5-flash"

    @classmethod
    def get_available_providers_with_keys(cls) -> list[ProviderType]:
        """Get list of provider types that have valid API keys.

        Returns:
            List of ProviderType values for providers with valid API keys
        """
        available = []
        instance = cls()
        for provider_type in instance._providers:
            if cls.get_provider(provider_type) is not None:
                available.append(provider_type)
        return available

    @classmethod
    def clear_cache(cls) -> None:
        """Clear cached provider instances."""
        instance = cls()
        instance._initialized_providers.clear()

    @classmethod
    def reset_for_testing(cls) -> None:
        """Reset the registry to a clean state for testing.

        This provides a safe, public API for tests to clean up registry state
        without directly manipulating private attributes.
        """
        cls._instance = None
        if hasattr(cls, "_providers"):
            cls._providers = {}

    @classmethod
    def unregister_provider(cls, provider_type: ProviderType) -> None:
        """Unregister a provider (mainly for testing)."""
        instance = cls()
        instance._providers.pop(provider_type, None)
        instance._initialized_providers.pop(provider_type, None)<|MERGE_RESOLUTION|>--- conflicted
+++ resolved
@@ -296,123 +296,8 @@
         """
         from tools.models import ToolModelCategory
 
-<<<<<<< HEAD
-        # Get available models respecting restrictions
-        available_models = cls.get_available_models(respect_restrictions=True)
-
-        # Group by provider
-        openai_models = [m for m, p in available_models.items() if p == ProviderType.OPENAI]
-        gemini_models = [m for m, p in available_models.items() if p == ProviderType.GOOGLE]
-        xai_models = [m for m, p in available_models.items() if p == ProviderType.XAI]
-        openrouter_models = [m for m, p in available_models.items() if p == ProviderType.OPENROUTER]
-        custom_models = [m for m, p in available_models.items() if p == ProviderType.CUSTOM]
-
-        openai_available = bool(openai_models)
-        gemini_available = bool(gemini_models)
-        xai_available = bool(xai_models)
-        openrouter_available = bool(openrouter_models)
-        custom_available = bool(custom_models)
-
-        if tool_category == ToolModelCategory.EXTENDED_REASONING:
-            # Prefer thinking-capable models for deep reasoning tools
-            if openai_available and "o3" in openai_models:
-                return "o3"  # O3 for deep reasoning
-            elif openai_available and openai_models:
-                # Fall back to any available OpenAI model
-                return openai_models[0]
-            elif xai_available and "grok-3" in xai_models:
-                return "grok-3"  # GROK-3 for deep reasoning
-            elif xai_available and xai_models:
-                # Fall back to any available XAI model
-                return xai_models[0]
-            elif gemini_available and any("pro" in m for m in gemini_models):
-                # Find the pro model (handles full names)
-                return next(m for m in gemini_models if "pro" in m)
-            elif gemini_available and gemini_models:
-                # Fall back to any available Gemini model
-                return gemini_models[0]
-            elif openrouter_available:
-                # Try to find thinking-capable model from openrouter
-                thinking_model = cls._find_extended_thinking_model()
-                if thinking_model:
-                    return thinking_model
-                # Fallback to first available OpenRouter model
-                return openrouter_models[0]
-            elif custom_available:
-                # Fallback to custom models when available
-                return custom_models[0]
-            else:
-                # Fallback to pro if nothing found
-                return "gemini-2.5-pro"
-
-        elif tool_category == ToolModelCategory.FAST_RESPONSE:
-            # Prefer fast, cost-efficient models
-            if openai_available and "o4-mini" in openai_models:
-                return "o4-mini"  # Latest, fast and efficient
-            elif openai_available and "o3-mini" in openai_models:
-                return "o3-mini"  # Second choice
-            elif openai_available and openai_models:
-                # Fall back to any available OpenAI model
-                return openai_models[0]
-            elif xai_available and "grok-3-fast" in xai_models:
-                return "grok-3-fast"  # GROK-3 Fast for speed
-            elif xai_available and xai_models:
-                # Fall back to any available XAI model
-                return xai_models[0]
-            elif gemini_available and any("pro" in m for m in gemini_models):
-                # Find the pro model (handles full names)
-                pro_models = [m for m in gemini_models if "pro" in m]
-                return pro_models[0]
-            elif gemini_available and gemini_models:
-                # Fall back to any available Gemini model
-                return gemini_models[0]
-            elif openrouter_available:
-                # Fallback to first available OpenRouter model
-                return openrouter_models[0]
-            elif custom_available:
-                # Fallback to custom models when available
-                return custom_models[0]
-            else:
-                # Default to pro if available, otherwise first available model
-                if available_models:
-                    return list(available_models.keys())[0]
-                return "gemini-2.5-pro"  # Fallback to allowed model
-
-        # BALANCED or no category specified - use existing balanced logic
-        if openai_available and "o4-mini" in openai_models:
-            return "o4-mini"  # Latest balanced performance/cost
-        elif openai_available and "o3-mini" in openai_models:
-            return "o3-mini"  # Second choice
-        elif openai_available and openai_models:
-            return openai_models[0]
-        elif xai_available and "grok-3" in xai_models:
-            return "grok-3"  # GROK-3 as balanced choice
-        elif xai_available and xai_models:
-            return xai_models[0]
-        elif gemini_available and any("pro" in m for m in gemini_models):
-            # Use pro model when available
-            pro_models = [m for m in gemini_models if "pro" in m]
-            return pro_models[0]
-        elif gemini_available and gemini_models:
-            return gemini_models[0]
-        elif openrouter_available:
-            return openrouter_models[0]
-        elif custom_available:
-            # Fallback to custom models when available
-            return custom_models[0]
-        else:
-            # No models available due to restrictions - check if any providers exist
-            if not available_models:
-                # This might happen if all models are restricted
-                logging.warning("No models available due to restrictions")
-                # Return an allowed model as fallback
-                return "gemini-2.5-pro"
-            # Return first available model
-            return list(available_models.keys())[0]
-=======
         effective_category = tool_category or ToolModelCategory.BALANCED
         first_available_model = None
->>>>>>> e29deb23
 
         # Ask each provider for their preference in priority order
         for provider_type in cls.PROVIDER_PRIORITY_ORDER:
