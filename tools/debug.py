"""
Debug tool - Systematic root cause analysis and debugging assistance

This tool provides a structured workflow for investigating complex bugs and issues.
It guides you through systematic investigation steps with forced pauses between each step
to ensure thorough code examination before proceeding. The tool supports backtracking,
hypothesis evolution, and expert analysis integration for comprehensive debugging.

Key features:
- Step-by-step investigation workflow with progress tracking
- Context-aware file embedding (references during investigation, full content for analysis)
- Automatic conversation threading and history preservation
- Expert analysis integration with external models
- Support for visual debugging with image context
- Confidence-based workflow optimization
"""

import logging
from typing import TYPE_CHECKING, Any, Optional

from pydantic import Field

if TYPE_CHECKING:
    from tools.models import ToolModelCategory

from config import TEMPERATURE_ANALYTICAL
from systemprompts import DEBUG_ISSUE_PROMPT
from tools.shared.base_models import WorkflowRequest

from .workflow.base import WorkflowTool

logger = logging.getLogger(__name__)

# Tool-specific field descriptions matching original debug tool
DEBUG_INVESTIGATION_FIELD_DESCRIPTIONS = {
<<<<<<< HEAD
    "step": "Current investigation focus. Step 1: state issue clearly. Consider symptoms may originate far from manifestation.",
    "step_number": "Current step number in investigation sequence",
    "total_steps": "Estimated steps needed (adjust as you progress)",
    "next_step_required": "Continue investigation? False = root cause found",
    "findings": "New discoveries this step. 'No bug found' is valid if thorough.",
    "files_checked": "All files examined (full paths)",
    "relevant_files": "Files directly tied to the issue",
    "relevant_context": "Key methods/functions (format: ClassName.methodName)",
    "hypothesis": "Current theory. 'No bug - user misunderstanding' is valid.",
    "confidence": "Confidence: exploring, low, medium, high, very_high, almost_certain, certain (100% - no validation needed)",
    "backtrack_from_step": "Step to restart from if revising earlier findings",
    "images": "Optional screenshots/visuals that clarify the issue",
=======
    "step": (
        "Describe what you're currently investigating by thinking deeply about the issue and its possible causes. "
        "In step 1, clearly state the issue and begin forming an investigative direction after thinking carefully"
        "about the described problem. Ask further questions from the user if you think these will help with your"
        "understanding and investigation. CRITICAL: Remember that reported symptoms might originate from code far from "
        "where they manifest. Also be aware that after thorough investigation, you might find NO BUG EXISTS - it could "
        "be a misunderstanding or expectation mismatch. Consider not only obvious failures, but also subtle "
        "contributing factors like upstream logic, invalid inputs, missing preconditions, or hidden side effects. "
        "Map out the flow of related functions or modules. Identify call paths where input values or branching logic "
        "could cause instability. In concurrent systems, watch for race conditions, shared state, or timing "
        "dependencies. In all later steps, continue exploring with precision: trace deeper dependencies, verify "
        "hypotheses, and adapt your understanding as you uncover more evidence."
        "IMPORTANT: When referring to code, use the relevant_files parameter to pass relevant files and only use the prompt to refer to "
        "function / method names or very small code snippets if absolutely necessary to explain the issue. Do NOT "
        "pass large code snippets in the prompt as this is exclusively reserved for descriptive text only. "
    ),
    "step_number": (
        "The index of the current step in the investigation sequence, beginning at 1. Each step should build upon or "
        "revise the previous one."
    ),
    "total_steps": (
        "Your current estimate for how many steps will be needed to complete the investigation. "
        "Adjust as new findings emerge. IMPORTANT: When continuation_id is provided (continuing a previous "
        "conversation), set this to 1 as we're not starting a new multi-step investigation."
    ),
    "next_step_required": (
        "Set to true if you plan to continue the investigation with another step. False means you believe the root "
        "cause is known or the investigation is complete. IMPORTANT: When continuation_id is "
        "provided (continuing a previous conversation), set this to False to immediately proceed with expert analysis."
    ),
    "findings": (
        "Summarize everything discovered in this step. Include new clues, unexpected behavior, evidence from code or "
        "logs, or disproven theories. Be specific and avoid vague language—document what you now know and how it "
        "affects your hypothesis. IMPORTANT: If you find no evidence supporting the reported issue after thorough "
        "investigation, document this clearly. Finding 'no bug' is a valid outcome if the "
        "investigation was comprehensive. "
        "In later steps, confirm or disprove past findings with reason."
    ),
    "files_checked": (
        "List all files (as absolute paths, do not clip or shrink file names) examined during "
        "the investigation so far. "
        "Include even files ruled out, as this tracks your exploration path."
    ),
    "relevant_files": (
        "Subset of files_checked (as full absolute paths) that contain code directly relevant to the issue. Only list "
        "those that are directly tied to the root cause or its effects. This could include the cause, trigger, or "
        "place of manifestation."
    ),
    "relevant_context": (
        "List methods or functions that are central to the issue, in the format "
        "'ClassName.methodName' or 'functionName'. "
        "Prioritize those that influence or process inputs, drive branching, or pass state between modules."
    ),
    "hypothesis": (
        "A concrete theory for what's causing the issue based on the evidence so far. This can include suspected "
        "failures, incorrect assumptions, or violated constraints. VALID HYPOTHESES INCLUDE: 'No bug found - possible "
        "user misunderstanding' or 'Symptoms appear unrelated to any code issue' if evidence supports this. When "
        "no bug is found, consider suggesting: 'Recommend discussing with thought partner/engineering assistant for "
        "clarification of expected behavior.' You are encouraged to revise or abandon hypotheses in later steps as "
        "needed based on evidence."
    ),
    "confidence": (
        "Indicate your current confidence in the hypothesis. Use: 'exploring' (starting out), 'low' (early idea), "
        "'medium' (some supporting evidence), 'high' (strong evidence), 'very_high' (very strong evidence), "
        "'almost_certain' (nearly confirmed), 'certain' (200% confidence - root cause and minimal fix are both "
        "confirmed locally with no need for external model validation). Do NOT use 'certain' unless the issue can be "
        "fully resolved with a fix, use 'very_high' or 'almost_certain' instead when not 200% sure. Using 'certain' "
        "means you have ABSOLUTE confidence locally and prevents external model validation. Also do "
        "NOT set confidence to 'certain' if the user has strongly requested that external validation MUST be performed."
    ),
    "backtrack_from_step": (
        "If an earlier finding or hypothesis needs to be revised or discarded, specify the step number from which to "
        "start over. Use this to acknowledge investigative dead ends and correct the course."
    ),
    "images": (
        "Optional list of absolute paths to screenshots or UI visuals that clarify the issue. "
        "Only include if they materially assist understanding or hypothesis formulation."
    ),
>>>>>>> e29deb23
}


class DebugInvestigationRequest(WorkflowRequest):
    """Request model for debug investigation steps matching original debug tool exactly"""

    # Required fields for each investigation step
    step: str = Field(..., description=DEBUG_INVESTIGATION_FIELD_DESCRIPTIONS["step"])
    step_number: int = Field(..., description=DEBUG_INVESTIGATION_FIELD_DESCRIPTIONS["step_number"])
    total_steps: int = Field(..., description=DEBUG_INVESTIGATION_FIELD_DESCRIPTIONS["total_steps"])
    next_step_required: bool = Field(..., description=DEBUG_INVESTIGATION_FIELD_DESCRIPTIONS["next_step_required"])

    # Investigation tracking fields
    findings: str = Field(..., description=DEBUG_INVESTIGATION_FIELD_DESCRIPTIONS["findings"])
    files_checked: list[str] = Field(
        default_factory=list, description=DEBUG_INVESTIGATION_FIELD_DESCRIPTIONS["files_checked"]
    )
    relevant_files: list[str] = Field(
        default_factory=list, description=DEBUG_INVESTIGATION_FIELD_DESCRIPTIONS["relevant_files"]
    )
    relevant_context: list[str] = Field(
        default_factory=list, description=DEBUG_INVESTIGATION_FIELD_DESCRIPTIONS["relevant_context"]
    )
    hypothesis: Optional[str] = Field(None, description=DEBUG_INVESTIGATION_FIELD_DESCRIPTIONS["hypothesis"])
    confidence: Optional[str] = Field("low", description=DEBUG_INVESTIGATION_FIELD_DESCRIPTIONS["confidence"])

    # Optional backtracking field
    backtrack_from_step: Optional[int] = Field(
        None, description=DEBUG_INVESTIGATION_FIELD_DESCRIPTIONS["backtrack_from_step"]
    )

    # Optional images for visual debugging
    images: Optional[list[str]] = Field(default=None, description=DEBUG_INVESTIGATION_FIELD_DESCRIPTIONS["images"])

    # Override inherited fields to exclude them from schema (except model which needs to be available)
    temperature: Optional[float] = Field(default=None, exclude=True)
    thinking_mode: Optional[str] = Field(default=None, exclude=True)
    use_websearch: Optional[bool] = Field(default=None, exclude=True)


class DebugIssueTool(WorkflowTool):
    """
    Debug tool for systematic root cause analysis and issue investigation.

    This tool implements a structured debugging workflow that guides users through
    methodical investigation steps, ensuring thorough code examination and evidence
    gathering before reaching conclusions. It supports complex debugging scenarios
    including race conditions, memory leaks, performance issues, and integration problems.
    """

    def __init__(self):
        super().__init__()
        self.initial_issue = None

    def get_name(self) -> str:
        return "debug"

    def get_description(self) -> str:
        return (
<<<<<<< HEAD
            "DEBUG & ROOT CAUSE - Systematic investigation with enforced steps. "
            "Use for: complex bugs, mysterious errors, performance issues, race conditions, memory leaks. "
            "Guides through hypothesis → investigation → evidence gathering → expert analysis."
=======
            "DEBUG & ROOT CAUSE ANALYSIS - Use this tool to perform any kind of debugging, bug hunting, or issue tracking. "
            "This tool guides you through a step-by-step investigation process where you:\n\n"
            "1. Start with step 1: describe the issue to investigate\n"
            "2. STOP and investigate using appropriate tools\n"
            "3. Report findings in step 2 with concrete evidence from actual code\n"
            "4. Continue investigating between each debug step\n"
            "5. Track findings, relevant files, and methods throughout\n"
            "6. Update hypotheses as understanding evolves\n"
            "7. Once investigation is complete, receive expert analysis\n\n"
            "IMPORTANT: This tool enforces investigation between steps:\n"
            "- After each debug call, you MUST investigate before calling debug again\n"
            "- Each step must include NEW evidence from code examination\n"
            "- No recursive debug calls without actual investigation work\n"
            "- The tool will specify which step number to use next\n"
            "- Follow the required_actions list for investigation guidance\n\n"
            "Perfect for: complex bugs, mysterious errors, performance issues, "
            "race conditions, memory leaks, integration problems."
>>>>>>> e29deb23
        )

    def get_system_prompt(self) -> str:
        return DEBUG_ISSUE_PROMPT

    def get_default_temperature(self) -> float:
        return TEMPERATURE_ANALYTICAL

    def get_model_category(self) -> "ToolModelCategory":
        """Debug requires deep analysis and reasoning"""
        from tools.models import ToolModelCategory

        return ToolModelCategory.EXTENDED_REASONING

    def get_workflow_request_model(self):
        """Return the debug-specific request model."""
        return DebugInvestigationRequest

    def get_input_schema(self) -> dict[str, Any]:
        """Generate input schema using WorkflowSchemaBuilder with debug-specific overrides."""
        from .shared.schema_builders import SchemaBuilder
        from .workflow.schema_builders import WorkflowSchemaBuilder

        # Debug-specific field overrides
        debug_field_overrides = {
            "step": {
                "type": "string",
                "description": DEBUG_INVESTIGATION_FIELD_DESCRIPTIONS["step"],
            },
            "step_number": {
                "type": "integer",
                "minimum": 1,
                "description": DEBUG_INVESTIGATION_FIELD_DESCRIPTIONS["step_number"],
            },
            "total_steps": {
                "type": "integer",
                "minimum": 1,
                "description": DEBUG_INVESTIGATION_FIELD_DESCRIPTIONS["total_steps"],
            },
            "next_step_required": {
                "type": "boolean",
                "description": DEBUG_INVESTIGATION_FIELD_DESCRIPTIONS["next_step_required"],
            },
            "findings": {
                "type": "string",
                "description": DEBUG_INVESTIGATION_FIELD_DESCRIPTIONS["findings"],
            },
            "files_checked": {
                **SchemaBuilder._BASE_SCHEMAS["string_array"],
                "description": DEBUG_INVESTIGATION_FIELD_DESCRIPTIONS["files_checked"],
            },
            "relevant_files": {
                **SchemaBuilder._BASE_SCHEMAS["string_array"],
                "description": DEBUG_INVESTIGATION_FIELD_DESCRIPTIONS["relevant_files"],
            },
            "confidence": {
                "type": "string",
                "enum": SchemaBuilder._ENUM_VALUES["confidence"],
                "description": DEBUG_INVESTIGATION_FIELD_DESCRIPTIONS["confidence"],
            },
            "hypothesis": {
                "type": "string",
                "description": DEBUG_INVESTIGATION_FIELD_DESCRIPTIONS["hypothesis"],
            },
            "backtrack_from_step": {
                "type": "integer",
                "minimum": 1,
                "description": DEBUG_INVESTIGATION_FIELD_DESCRIPTIONS["backtrack_from_step"],
            },
            "images": {
                **SchemaBuilder._BASE_SCHEMAS["string_array"],
                "description": DEBUG_INVESTIGATION_FIELD_DESCRIPTIONS["images"],
            },
        }

        # Use WorkflowSchemaBuilder with debug-specific tool fields
        return WorkflowSchemaBuilder.build_schema(
            tool_specific_fields=debug_field_overrides,
            model_field_schema=self.get_model_field_schema(),
            auto_mode=self.is_effective_auto_mode(),
            tool_name=self.get_name(),
        )

    def get_required_actions(self, step_number: int, confidence: str, findings: str, total_steps: int) -> list[str]:
        """Define required actions for each investigation phase."""
        if step_number == 1:
            # Initial investigation tasks
            return [
                "Search for code related to the reported issue or symptoms",
                "Examine relevant files and understand the current implementation",
                "Understand the project structure and locate relevant modules",
                "Identify how the affected functionality is supposed to work",
            ]
        elif confidence in ["exploring", "low"]:
            # Need deeper investigation
            return [
                "Examine the specific files you've identified as relevant",
                "Trace method calls and data flow through the system",
                "Check for edge cases, boundary conditions, and assumptions in the code",
                "Look for related configuration, dependencies, or external factors",
            ]
        elif confidence in ["medium", "high", "very_high"]:
            # Close to root cause - need confirmation
            return [
                "Examine the exact code sections where you believe the issue occurs",
                "Trace the execution path that leads to the failure",
                "Verify your hypothesis with concrete code evidence",
                "Check for any similar patterns elsewhere in the codebase",
            ]
        elif confidence == "almost_certain":
            # Almost certain - final verification before conclusion
            return [
                "Finalize your root cause analysis with specific evidence",
                "Document the complete chain of causation from symptom to root cause",
                "Verify the minimal fix approach is correct",
                "Consider if expert analysis would provide additional insights",
            ]
        else:
            # General investigation needed
            return [
                "Continue examining the code paths identified in your hypothesis",
                "Gather more evidence using appropriate investigation tools",
                "Test edge cases and boundary conditions",
                "Look for patterns that confirm or refute your theory",
            ]

    def should_call_expert_analysis(self, consolidated_findings, request=None) -> bool:
        """
        Decide when to call external model based on investigation completeness.

        Don't call expert analysis if the CLI agent has certain confidence - trust their judgment.
        """
        # Check if user requested to skip assistant model
        if request and not self.get_request_use_assistant_model(request):
            return False

        # Check if we have meaningful investigation data
        return (
            len(consolidated_findings.relevant_files) > 0
            or len(consolidated_findings.findings) >= 2
            or len(consolidated_findings.issues_found) > 0
        )

    def prepare_expert_analysis_context(self, consolidated_findings) -> str:
        """Prepare context for external model call matching original debug tool format."""
        context_parts = [
            f"=== ISSUE DESCRIPTION ===\n{self.initial_issue or 'Investigation initiated'}\n=== END DESCRIPTION ==="
        ]

        # Add special note if confidence is almost_certain
        if consolidated_findings.confidence == "almost_certain":
            context_parts.append(
                "\n=== IMPORTANT: ALMOST CERTAIN CONFIDENCE ===\n"
                "The agent has reached 'almost_certain' confidence but has NOT confirmed the bug with 100% certainty. "
                "Your role is to:\n"
                "1. Validate the agent's hypothesis and investigation\n"
                "2. Identify any missing evidence or overlooked aspects\n"
                "3. Provide additional insights that could confirm or refute the hypothesis\n"
                "4. Help finalize the root cause analysis with complete certainty\n"
                "=== END IMPORTANT ==="
            )

        # Add investigation summary
        investigation_summary = self._build_investigation_summary(consolidated_findings)
        context_parts.append(f"\n=== AGENT'S INVESTIGATION FINDINGS ===\n{investigation_summary}\n=== END FINDINGS ===")

        # Add error context if available
        error_context = self._extract_error_context(consolidated_findings)
        if error_context:
            context_parts.append(f"\n=== ERROR CONTEXT/STACK TRACE ===\n{error_context}\n=== END CONTEXT ===")

        # Add relevant methods/functions if available
        if consolidated_findings.relevant_context:
            methods_text = "\n".join(f"- {method}" for method in consolidated_findings.relevant_context)
            context_parts.append(f"\n=== RELEVANT METHODS/FUNCTIONS ===\n{methods_text}\n=== END METHODS ===")

        # Add hypothesis evolution if available
        if consolidated_findings.hypotheses:
            hypotheses_text = "\n".join(
                f"Step {h['step']} ({h['confidence']} confidence): {h['hypothesis']}"
                for h in consolidated_findings.hypotheses
            )
            context_parts.append(f"\n=== HYPOTHESIS EVOLUTION ===\n{hypotheses_text}\n=== END HYPOTHESES ===")

        # Add images if available
        if consolidated_findings.images:
            images_text = "\n".join(f"- {img}" for img in consolidated_findings.images)
            context_parts.append(
                f"\n=== VISUAL DEBUGGING INFORMATION ===\n{images_text}\n=== END VISUAL INFORMATION ==="
            )

        # Add file content if we have relevant files
        if consolidated_findings.relevant_files:
            file_content, _ = self._prepare_file_content_for_prompt(
                list(consolidated_findings.relevant_files), None, "Essential debugging files"
            )
            if file_content:
                context_parts.append(
                    f"\n=== ESSENTIAL FILES FOR DEBUGGING ===\n{file_content}\n=== END ESSENTIAL FILES ==="
                )

        return "\n".join(context_parts)

    def _build_investigation_summary(self, consolidated_findings) -> str:
        """Prepare a comprehensive summary of the investigation."""
        summary_parts = [
            "=== SYSTEMATIC INVESTIGATION SUMMARY ===",
            f"Total steps: {len(consolidated_findings.findings)}",
            f"Files examined: {len(consolidated_findings.files_checked)}",
            f"Relevant files identified: {len(consolidated_findings.relevant_files)}",
            f"Methods/functions involved: {len(consolidated_findings.relevant_context)}",
            "",
            "=== INVESTIGATION PROGRESSION ===",
        ]

        for finding in consolidated_findings.findings:
            summary_parts.append(finding)

        return "\n".join(summary_parts)

    def _extract_error_context(self, consolidated_findings) -> Optional[str]:
        """Extract error context from investigation findings."""
        error_patterns = ["error", "exception", "stack trace", "traceback", "failure"]
        error_context_parts = []

        for finding in consolidated_findings.findings:
            if any(pattern in finding.lower() for pattern in error_patterns):
                error_context_parts.append(finding)

        return "\n".join(error_context_parts) if error_context_parts else None

    def get_step_guidance(self, step_number: int, confidence: str, request) -> dict[str, Any]:
        """
        Provide step-specific guidance matching original debug tool behavior.

        This method generates debug-specific guidance that's used by get_step_guidance_message().
        """
        # Generate the next steps instruction based on required actions
        required_actions = self.get_required_actions(step_number, confidence, request.findings, request.total_steps)

        if step_number == 1:
            next_steps = (
                f"MANDATORY: DO NOT call the {self.get_name()} tool again immediately. You MUST first investigate "
                f"the codebase using appropriate tools. CRITICAL AWARENESS: The reported symptoms might be "
                f"caused by issues elsewhere in the code, not where symptoms appear. Also, after thorough "
                f"investigation, it's possible NO BUG EXISTS - the issue might be a misunderstanding or "
                f"user expectation mismatch. Search broadly, examine implementations, understand the logic flow. "
                f"Only call {self.get_name()} again AFTER gathering concrete evidence. When you call "
                f"{self.get_name()} next time, "
                f"use step_number: {step_number + 1} and report specific files examined and findings discovered."
            )
        elif confidence in ["exploring", "low"]:
            next_steps = (
                f"STOP! Do NOT call {self.get_name()} again yet. Based on your findings, you've identified potential areas "
                f"but need concrete evidence. MANDATORY ACTIONS before calling {self.get_name()} step {step_number + 1}:\n"
                + "\n".join(f"{i+1}. {action}" for i, action in enumerate(required_actions))
                + f"\n\nOnly call {self.get_name()} again with step_number: {step_number + 1} AFTER "
                + "completing these investigations."
            )
        elif confidence in ["medium", "high", "very_high"]:
            next_steps = (
                f"WAIT! Your hypothesis needs verification. DO NOT call {self.get_name()} immediately. REQUIRED ACTIONS:\n"
                + "\n".join(f"{i+1}. {action}" for i, action in enumerate(required_actions))
                + f"\n\nREMEMBER: If you cannot find concrete evidence of a bug causing the reported symptoms, "
                f"'no bug found' is a valid conclusion. Consider suggesting discussion with your thought partner "
                f"or engineering assistant for clarification. Document findings with specific file:line references, "
                f"then call {self.get_name()} with step_number: {step_number + 1}."
            )
        elif confidence == "almost_certain":
            next_steps = (
                "ALMOST CERTAIN - Prepare for final analysis. REQUIRED ACTIONS:\n"
                + "\n".join(f"{i+1}. {action}" for i, action in enumerate(required_actions))
                + "\n\nIMPORTANT: You're almost certain about the root cause. If you have NOT found the bug with "
                "100% certainty, consider setting next_step_required=false to invoke expert analysis. The expert "
                "can validate your hypotheses and provide additional insights. If you ARE 100% certain and have "
                "identified the exact bug and fix, proceed to confidence='certain'. Otherwise, let expert analysis "
                "help finalize the investigation."
            )
        else:
            next_steps = (
                f"PAUSE INVESTIGATION. Before calling {self.get_name()} step {step_number + 1}, you MUST examine code. "
                + "Required: "
                + ", ".join(required_actions[:2])
                + ". "
                + f"Your next {self.get_name()} call (step_number: {step_number + 1}) must include "
                f"NEW evidence from actual code examination, not just theories. If no bug evidence "
                f"is found, suggesting "
                f"collaboration with thought partner is valuable. NO recursive {self.get_name()} calls "
                f"without investigation work!"
            )

        return {"next_steps": next_steps}

    # Hook method overrides for debug-specific behavior

    def prepare_step_data(self, request) -> dict:
        """
        Prepare debug-specific step data for processing.
        """
        step_data = {
            "step": request.step,
            "step_number": request.step_number,
            "findings": request.findings,
            "files_checked": request.files_checked,
            "relevant_files": request.relevant_files,
            "relevant_context": request.relevant_context,
            "issues_found": [],  # Debug tool doesn't use issues_found field
            "confidence": request.confidence,
            "hypothesis": request.hypothesis,
            "images": request.images or [],
        }
        return step_data

    def should_skip_expert_analysis(self, request, consolidated_findings) -> bool:
        """
        Debug tool skips expert analysis when agent has "certain" confidence.
        """
        return request.confidence == "certain" and not request.next_step_required

    # Override inheritance hooks for debug-specific behavior

    def get_completion_status(self) -> str:
        """Debug tools use debug-specific status."""
        return "certain_confidence_proceed_with_fix"

    def get_completion_data_key(self) -> str:
        """Debug uses 'complete_investigation' key."""
        return "complete_investigation"

    def get_final_analysis_from_request(self, request):
        """Debug tools use 'hypothesis' field."""
        return request.hypothesis

    def get_confidence_level(self, request) -> str:
        """Debug tools use 'certain' for high confidence."""
        return "certain"

    def get_completion_message(self) -> str:
        """Debug-specific completion message."""
        return (
            "Investigation complete with CERTAIN confidence. You have identified the exact "
            "root cause and a minimal fix. MANDATORY: Present the user with the root cause analysis "
            "and IMMEDIATELY proceed with implementing the simple fix without requiring further "
            "consultation. Focus on the precise, minimal change needed."
        )

    def get_skip_reason(self) -> str:
        """Debug-specific skip reason."""
        return "Identified exact root cause with minimal fix requirement locally"

    def get_request_relevant_context(self, request) -> list:
        """Get relevant_context for debug tool."""
        try:
            return request.relevant_context or []
        except AttributeError:
            return []

    def get_skip_expert_analysis_status(self) -> str:
        """Debug-specific expert analysis skip status."""
        return "skipped_due_to_certain_confidence"

    def prepare_work_summary(self) -> str:
        """Debug-specific work summary."""
        return self._build_investigation_summary(self.consolidated_findings)

    def get_completion_next_steps_message(self, expert_analysis_used: bool = False) -> str:
        """
        Debug-specific completion message.

        Args:
            expert_analysis_used: True if expert analysis was successfully executed
        """
        base_message = (
            "INVESTIGATION IS COMPLETE. YOU MUST now summarize and present ALL key findings, confirmed "
            "hypotheses, and exact recommended fixes. Clearly identify the most likely root cause and "
            "provide concrete, actionable implementation guidance. Highlight affected code paths and display "
            "reasoning that led to this conclusion—make it easy for a developer to understand exactly where "
            "the problem lies. Where necessary, show cause-and-effect / bug-trace call graph."
        )

        # Add expert analysis guidance only when expert analysis was actually used
        if expert_analysis_used:
            expert_guidance = self.get_expert_analysis_guidance()
            if expert_guidance:
                return f"{base_message}\n\n{expert_guidance}"

        return base_message

    def get_expert_analysis_guidance(self) -> str:
        """
        Get additional guidance for handling expert analysis results in debug context.

        Returns:
            Additional guidance text for validating and using expert analysis findings
        """
        return (
            "IMPORTANT: Expert debugging analysis has been provided above. You MUST validate "
            "the expert's root cause analysis and proposed fixes against your own investigation. "
            "Ensure the expert's findings align with the evidence you've gathered and that the "
            "recommended solutions address the actual problem, not just symptoms. If the expert "
            "suggests a different root cause than you identified, carefully consider both perspectives "
            "and present a balanced assessment to the user."
        )

    def get_step_guidance_message(self, request) -> str:
        """
        Debug-specific step guidance with detailed investigation instructions.
        """
        step_guidance = self.get_step_guidance(request.step_number, request.confidence, request)
        return step_guidance["next_steps"]

    def customize_workflow_response(self, response_data: dict, request) -> dict:
        """
        Customize response to match original debug tool format.
        """
        # Store initial issue on first step
        if request.step_number == 1:
            self.initial_issue = request.step

        # Convert generic status names to debug-specific ones
        tool_name = self.get_name()
        status_mapping = {
            f"{tool_name}_in_progress": "investigation_in_progress",
            f"pause_for_{tool_name}": "pause_for_investigation",
            f"{tool_name}_required": "investigation_required",
            f"{tool_name}_complete": "investigation_complete",
        }

        if response_data["status"] in status_mapping:
            response_data["status"] = status_mapping[response_data["status"]]

        # Rename status field to match debug tool
        if f"{tool_name}_status" in response_data:
            response_data["investigation_status"] = response_data.pop(f"{tool_name}_status")
            # Add debug-specific status fields
            response_data["investigation_status"]["hypotheses_formed"] = len(self.consolidated_findings.hypotheses)

        # Rename complete investigation data
        if f"complete_{tool_name}" in response_data:
            response_data["complete_investigation"] = response_data.pop(f"complete_{tool_name}")

        # Map the completion flag to match original debug tool
        if f"{tool_name}_complete" in response_data:
            response_data["investigation_complete"] = response_data.pop(f"{tool_name}_complete")

        # Map the required flag to match original debug tool
        if f"{tool_name}_required" in response_data:
            response_data["investigation_required"] = response_data.pop(f"{tool_name}_required")

        return response_data

    # Required abstract methods from BaseTool
    def get_request_model(self):
        """Return the debug-specific request model."""
        return DebugInvestigationRequest

    async def prepare_prompt(self, request) -> str:
        """Not used - workflow tools use execute_workflow()."""
        return ""  # Workflow tools use execute_workflow() directly<|MERGE_RESOLUTION|>--- conflicted
+++ resolved
@@ -33,20 +33,6 @@
 
 # Tool-specific field descriptions matching original debug tool
 DEBUG_INVESTIGATION_FIELD_DESCRIPTIONS = {
-<<<<<<< HEAD
-    "step": "Current investigation focus. Step 1: state issue clearly. Consider symptoms may originate far from manifestation.",
-    "step_number": "Current step number in investigation sequence",
-    "total_steps": "Estimated steps needed (adjust as you progress)",
-    "next_step_required": "Continue investigation? False = root cause found",
-    "findings": "New discoveries this step. 'No bug found' is valid if thorough.",
-    "files_checked": "All files examined (full paths)",
-    "relevant_files": "Files directly tied to the issue",
-    "relevant_context": "Key methods/functions (format: ClassName.methodName)",
-    "hypothesis": "Current theory. 'No bug - user misunderstanding' is valid.",
-    "confidence": "Confidence: exploring, low, medium, high, very_high, almost_certain, certain (100% - no validation needed)",
-    "backtrack_from_step": "Step to restart from if revising earlier findings",
-    "images": "Optional screenshots/visuals that clarify the issue",
-=======
     "step": (
         "Describe what you're currently investigating by thinking deeply about the issue and its possible causes. "
         "In step 1, clearly state the issue and begin forming an investigative direction after thinking carefully"
@@ -125,7 +111,6 @@
         "Optional list of absolute paths to screenshots or UI visuals that clarify the issue. "
         "Only include if they materially assist understanding or hypothesis formulation."
     ),
->>>>>>> e29deb23
 }
 
 
@@ -185,11 +170,6 @@
 
     def get_description(self) -> str:
         return (
-<<<<<<< HEAD
-            "DEBUG & ROOT CAUSE - Systematic investigation with enforced steps. "
-            "Use for: complex bugs, mysterious errors, performance issues, race conditions, memory leaks. "
-            "Guides through hypothesis → investigation → evidence gathering → expert analysis."
-=======
             "DEBUG & ROOT CAUSE ANALYSIS - Use this tool to perform any kind of debugging, bug hunting, or issue tracking. "
             "This tool guides you through a step-by-step investigation process where you:\n\n"
             "1. Start with step 1: describe the issue to investigate\n"
@@ -207,7 +187,6 @@
             "- Follow the required_actions list for investigation guidance\n\n"
             "Perfect for: complex bugs, mysterious errors, performance issues, "
             "race conditions, memory leaks, integration problems."
->>>>>>> e29deb23
         )
 
     def get_system_prompt(self) -> str:
